--- conflicted
+++ resolved
@@ -10,11 +10,7 @@
 )
 
 var (
-<<<<<<< HEAD
-	numKeys      = flag.Int("n", 3000000, "number of keys")
-=======
 	numKeys      = flag.Int("n", 1000000, "number of keys")
->>>>>>> 356acde5
 	minKeySize   = flag.Int("mink", 16, "minimum key size")
 	maxKeySize   = flag.Int("maxk", 64, "maximum key size")
 	minValueSize = flag.Int("minv", 128, "minimum value size")
